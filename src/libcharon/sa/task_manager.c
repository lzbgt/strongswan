--- conflicted
+++ resolved
@@ -21,1042 +21,20 @@
 /**
  * See header
  */
-<<<<<<< HEAD
-struct exchange_t {
-
-	/**
-	 * Message ID used for this transaction
-	 */
-	u_int32_t mid;
-
-	/**
-	 * generated packet for retransmission
-	 */
-	packet_t *packet;
-};
-
-typedef struct private_task_manager_t private_task_manager_t;
-
-/**
- * private data of the task manager
- */
-struct private_task_manager_t {
-
-	/**
-	 * public functions
-	 */
-	task_manager_t public;
-
-	/**
-	 * associated IKE_SA we are serving
-	 */
-	ike_sa_t *ike_sa;
-
-	/**
-	 * Exchange we are currently handling as responder
-	 */
-	struct {
-		/**
-		 * Message ID of the exchange
-		 */
-		u_int32_t mid;
-
-		/**
-		 * packet for retransmission
-		 */
-		packet_t *packet;
-
-	} responding;
-
-	/**
-	 * Exchange we are currently handling as initiator
-	 */
-	struct {
-		/**
-		 * Message ID of the exchange
-		 */
-		u_int32_t mid;
-
-		/**
-		 * how many times we have retransmitted so far
-		 */
-		u_int retransmitted;
-
-		/**
-		 * packet for retransmission
-		 */
-		packet_t *packet;
-
-		/**
-		 * type of the initated exchange
-		 */
-		exchange_type_t type;
-
-	} initiating;
-
-	/**
-	 * List of queued tasks not yet in action
-	 */
-	linked_list_t *queued_tasks;
-
-	/**
-	 * List of active tasks, initiated by ourselve
-	 */
-	linked_list_t *active_tasks;
-
-	/**
-	 * List of tasks initiated by peer
-	 */
-	linked_list_t *passive_tasks;
-
-	/**
-	 * the task manager has been reset
-	 */
-	bool reset;
-
-	/**
-	 * Number of times we retransmit messages before giving up
-	 */
-	u_int retransmit_tries;
-
-	/**
-	 * Retransmission timeout
-	 */
-	double retransmit_timeout;
-
-	/**
-	 * Base to calculate retransmission timeout
-	 */
-	double retransmit_base;
-};
-
-/**
- * flush all tasks in the task manager
- */
-static void flush(private_task_manager_t *this)
-{
-	this->passive_tasks->destroy_offset(this->passive_tasks,
-										offsetof(task_t, destroy));
-	this->passive_tasks = linked_list_create();
-	this->active_tasks->destroy_offset(this->active_tasks,
-										offsetof(task_t, destroy));
-	this->active_tasks = linked_list_create();
-	this->queued_tasks->destroy_offset(this->queued_tasks,
-										offsetof(task_t, destroy));
-	this->queued_tasks = linked_list_create();
-}
-
-/**
- * move a task of a specific type from the queue to the active list
- */
-static bool activate_task(private_task_manager_t *this, task_type_t type)
-{
-	enumerator_t *enumerator;
-	task_t *task;
-	bool found = FALSE;
-
-	enumerator = this->queued_tasks->create_enumerator(this->queued_tasks);
-	while (enumerator->enumerate(enumerator, (void**)&task))
-	{
-		if (task->get_type(task) == type)
-		{
-			DBG2(DBG_IKE, "  activating %N task", task_type_names, type);
-			this->queued_tasks->remove_at(this->queued_tasks, enumerator);
-			this->active_tasks->insert_last(this->active_tasks, task);
-			found = TRUE;
-			break;
-		}
-	}
-	enumerator->destroy(enumerator);
-	return found;
-}
-
-METHOD(task_manager_t, retransmit, status_t,
-	private_task_manager_t *this, u_int32_t message_id)
-{
-	if (message_id == this->initiating.mid)
-	{
-		u_int32_t timeout;
-		job_t *job;
-		enumerator_t *enumerator;
-		packet_t *packet;
-		task_t *task;
-		ike_mobike_t *mobike = NULL;
-
-		/* check if we are retransmitting a MOBIKE routability check */
-		enumerator = this->active_tasks->create_enumerator(this->active_tasks);
-		while (enumerator->enumerate(enumerator, (void*)&task))
-		{
-			if (task->get_type(task) == IKE_MOBIKE)
-			{
-				mobike = (ike_mobike_t*)task;
-				if (!mobike->is_probing(mobike))
-				{
-					mobike = NULL;
-				}
-				break;
-			}
-		}
-		enumerator->destroy(enumerator);
-
-		if (mobike == NULL)
-		{
-			if (this->initiating.retransmitted <= this->retransmit_tries)
-			{
-				timeout = (u_int32_t)(this->retransmit_timeout * 1000.0 *
-					pow(this->retransmit_base, this->initiating.retransmitted));
-			}
-			else
-			{
-				DBG1(DBG_IKE, "giving up after %d retransmits",
-					 this->initiating.retransmitted - 1);
-				if (this->ike_sa->get_state(this->ike_sa) != IKE_CONNECTING)
-				{
-					charon->bus->ike_updown(charon->bus, this->ike_sa, FALSE);
-				}
-				return DESTROY_ME;
-			}
-
-			if (this->initiating.retransmitted)
-			{
-				DBG1(DBG_IKE, "retransmit %d of request with message ID %d",
-					 this->initiating.retransmitted, message_id);
-			}
-			packet = this->initiating.packet->clone(this->initiating.packet);
-			charon->sender->send(charon->sender, packet);
-		}
-		else
-		{	/* for routeability checks, we use a more aggressive behavior */
-			if (this->initiating.retransmitted <= ROUTEABILITY_CHECK_TRIES)
-			{
-				timeout = ROUTEABILITY_CHECK_INTERVAL;
-			}
-			else
-			{
-				DBG1(DBG_IKE, "giving up after %d path probings",
-					 this->initiating.retransmitted - 1);
-				charon->bus->ike_updown(charon->bus, this->ike_sa, FALSE);
-				return DESTROY_ME;
-			}
-
-			if (this->initiating.retransmitted)
-			{
-				DBG1(DBG_IKE, "path probing attempt %d",
-					 this->initiating.retransmitted);
-			}
-			mobike->transmit(mobike, this->initiating.packet);
-		}
-
-		this->initiating.retransmitted++;
-		job = (job_t*)retransmit_job_create(this->initiating.mid,
-											this->ike_sa->get_id(this->ike_sa));
-		lib->scheduler->schedule_job_ms(lib->scheduler, job, timeout);
-	}
-	return SUCCESS;
-}
-
-METHOD(task_manager_t, initiate, status_t,
-	private_task_manager_t *this)
-{
-	enumerator_t *enumerator;
-	task_t *task;
-	message_t *message;
-	host_t *me, *other;
-	status_t status;
-	exchange_type_t exchange = 0;
-
-	if (this->initiating.type != EXCHANGE_TYPE_UNDEFINED)
-	{
-		DBG2(DBG_IKE, "delaying task initiation, %N exchange in progress",
-				exchange_type_names, this->initiating.type);
-		/* do not initiate if we already have a message in the air */
-		return SUCCESS;
-	}
-
-	if (this->active_tasks->get_count(this->active_tasks) == 0)
-	{
-		DBG2(DBG_IKE, "activating new tasks");
-		switch (this->ike_sa->get_state(this->ike_sa))
-		{
-			case IKE_CREATED:
-				activate_task(this, IKE_VENDOR);
-				if (activate_task(this, IKE_INIT))
-				{
-					this->initiating.mid = 0;
-					exchange = IKE_SA_INIT;
-					activate_task(this, IKE_NATD);
-					activate_task(this, IKE_CERT_PRE);
-#ifdef ME
-					/* this task has to be activated before the IKE_AUTHENTICATE
-					 * task, because that task pregenerates the packet after
-					 * which no payloads can be added to the message anymore.
-					 */
-					activate_task(this, IKE_ME);
-#endif /* ME */
-					activate_task(this, IKE_AUTHENTICATE);
-					activate_task(this, IKE_CERT_POST);
-					activate_task(this, IKE_CONFIG);
-					activate_task(this, CHILD_CREATE);
-					activate_task(this, IKE_AUTH_LIFETIME);
-					activate_task(this, IKE_MOBIKE);
-				}
-				break;
-			case IKE_ESTABLISHED:
-				if (activate_task(this, CHILD_CREATE))
-				{
-					exchange = CREATE_CHILD_SA;
-					break;
-				}
-				if (activate_task(this, CHILD_DELETE))
-				{
-					exchange = INFORMATIONAL;
-					break;
-				}
-				if (activate_task(this, CHILD_REKEY))
-				{
-					exchange = CREATE_CHILD_SA;
-					break;
-				}
-				if (activate_task(this, IKE_DELETE))
-				{
-					exchange = INFORMATIONAL;
-					break;
-				}
-				if (activate_task(this, IKE_REKEY))
-				{
-					exchange = CREATE_CHILD_SA;
-					break;
-				}
-				if (activate_task(this, IKE_REAUTH))
-				{
-					exchange = INFORMATIONAL;
-					break;
-				}
-				if (activate_task(this, IKE_MOBIKE))
-				{
-					exchange = INFORMATIONAL;
-					break;
-				}
-				if (activate_task(this, IKE_DPD))
-				{
-					exchange = INFORMATIONAL;
-					break;
-				}
-				if (activate_task(this, IKE_AUTH_LIFETIME))
-				{
-					exchange = INFORMATIONAL;
-					break;
-				}
-#ifdef ME
-				if (activate_task(this, IKE_ME))
-				{
-					exchange = ME_CONNECT;
-					break;
-				}
-#endif /* ME */
-			case IKE_REKEYING:
-				if (activate_task(this, IKE_DELETE))
-				{
-					exchange = INFORMATIONAL;
-					break;
-				}
-			case IKE_DELETING:
-			default:
-				break;
-		}
-	}
-	else
-=======
 task_manager_t *task_manager_create(ike_sa_t *ike_sa)
 {
 	switch (ike_sa->get_version(ike_sa))
->>>>>>> d112a7e1
 	{
 		case IKEV1:
 #ifdef USE_IKEV1
 			return &task_manager_v1_create(ike_sa)->task_manager;
 #endif
 			break;
-<<<<<<< HEAD
-		}
-		enumerator->destroy(enumerator);
-	}
-
-	if (exchange == 0)
-	{
-		DBG2(DBG_IKE, "nothing to initiate");
-		/* nothing to do yet... */
-		return SUCCESS;
-	}
-
-	me = this->ike_sa->get_my_host(this->ike_sa);
-	other = this->ike_sa->get_other_host(this->ike_sa);
-
-	message = message_create();
-	message->set_message_id(message, this->initiating.mid);
-	message->set_source(message, me->clone(me));
-	message->set_destination(message, other->clone(other));
-	message->set_exchange_type(message, exchange);
-	this->initiating.type = exchange;
-	this->initiating.retransmitted = 0;
-
-	enumerator = this->active_tasks->create_enumerator(this->active_tasks);
-	while (enumerator->enumerate(enumerator, (void*)&task))
-	{
-		switch (task->build(task, message))
-		{
-			case SUCCESS:
-				/* task completed, remove it */
-				this->active_tasks->remove_at(this->active_tasks, enumerator);
-				task->destroy(task);
-				break;
-			case NEED_MORE:
-				/* processed, but task needs another exchange */
-				break;
-			case FAILED:
-			default:
-				if (this->ike_sa->get_state(this->ike_sa) != IKE_CONNECTING)
-				{
-					charon->bus->ike_updown(charon->bus, this->ike_sa, FALSE);
-				}
-				/* FALL */
-			case DESTROY_ME:
-				/* critical failure, destroy IKE_SA */
-				enumerator->destroy(enumerator);
-				message->destroy(message);
-				flush(this);
-				return DESTROY_ME;
-		}
-	}
-	enumerator->destroy(enumerator);
-
-	/* update exchange type if a task changed it */
-	this->initiating.type = message->get_exchange_type(message);
-
-	status = this->ike_sa->generate_message(this->ike_sa, message,
-											&this->initiating.packet);
-	if (status != SUCCESS)
-	{
-		/* message generation failed. There is nothing more to do than to
-		 * close the SA */
-		message->destroy(message);
-		flush(this);
-		charon->bus->ike_updown(charon->bus, this->ike_sa, FALSE);
-		return DESTROY_ME;
-	}
-	message->destroy(message);
-
-	return retransmit(this, this->initiating.mid);
-}
-
-/**
- * handle an incoming response message
- */
-static status_t process_response(private_task_manager_t *this,
-								 message_t *message)
-{
-	enumerator_t *enumerator;
-	task_t *task;
-
-	if (message->get_exchange_type(message) != this->initiating.type)
-	{
-		DBG1(DBG_IKE, "received %N response, but expected %N",
-			 exchange_type_names, message->get_exchange_type(message),
-			 exchange_type_names, this->initiating.type);
-		charon->bus->ike_updown(charon->bus, this->ike_sa, FALSE);
-		return DESTROY_ME;
-	}
-
-	/* catch if we get resetted while processing */
-	this->reset = FALSE;
-	enumerator = this->active_tasks->create_enumerator(this->active_tasks);
-	while (enumerator->enumerate(enumerator, (void*)&task))
-	{
-		switch (task->process(task, message))
-		{
-			case SUCCESS:
-				/* task completed, remove it */
-				this->active_tasks->remove_at(this->active_tasks, enumerator);
-				task->destroy(task);
-				break;
-			case NEED_MORE:
-				/* processed, but task needs another exchange */
-				break;
-			case FAILED:
-			default:
-				charon->bus->ike_updown(charon->bus, this->ike_sa, FALSE);
-				/* FALL */
-			case DESTROY_ME:
-				/* critical failure, destroy IKE_SA */
-				this->active_tasks->remove_at(this->active_tasks, enumerator);
-				enumerator->destroy(enumerator);
-				task->destroy(task);
-				return DESTROY_ME;
-		}
-		if (this->reset)
-		{	/* start all over again if we were reset */
-			this->reset = FALSE;
-			enumerator->destroy(enumerator);
-			return initiate(this);
-		}
-	}
-	enumerator->destroy(enumerator);
-
-	this->initiating.mid++;
-	this->initiating.type = EXCHANGE_TYPE_UNDEFINED;
-	this->initiating.packet->destroy(this->initiating.packet);
-	this->initiating.packet = NULL;
-
-	return initiate(this);
-}
-
-/**
- * handle exchange collisions
- */
-static bool handle_collisions(private_task_manager_t *this, task_t *task)
-{
-	enumerator_t *enumerator;
-	task_t *active;
-	task_type_t type;
-
-	type = task->get_type(task);
-
-	/* do we have to check  */
-	if (type == IKE_REKEY || type == CHILD_REKEY ||
-		type == CHILD_DELETE || type == IKE_DELETE || type == IKE_REAUTH)
-	{
-		/* find an exchange collision, and notify these tasks */
-		enumerator = this->active_tasks->create_enumerator(this->active_tasks);
-		while (enumerator->enumerate(enumerator, (void**)&active))
-		{
-			switch (active->get_type(active))
-			{
-				case IKE_REKEY:
-					if (type == IKE_REKEY || type == IKE_DELETE ||
-						type == IKE_REAUTH)
-					{
-						ike_rekey_t *rekey = (ike_rekey_t*)active;
-						rekey->collide(rekey, task);
-						break;
-					}
-					continue;
-				case CHILD_REKEY:
-					if (type == CHILD_REKEY || type == CHILD_DELETE)
-					{
-						child_rekey_t *rekey = (child_rekey_t*)active;
-						rekey->collide(rekey, task);
-						break;
-					}
-					continue;
-				default:
-					continue;
-			}
-			enumerator->destroy(enumerator);
-			return TRUE;
-		}
-		enumerator->destroy(enumerator);
-	}
-	return FALSE;
-}
-
-/**
- * build a response depending on the "passive" task list
- */
-static status_t build_response(private_task_manager_t *this, message_t *request)
-{
-	enumerator_t *enumerator;
-	task_t *task;
-	message_t *message;
-	host_t *me, *other;
-	bool delete = FALSE;
-	status_t status;
-
-	me = request->get_destination(request);
-	other = request->get_source(request);
-
-	message = message_create();
-	message->set_exchange_type(message, request->get_exchange_type(request));
-	/* send response along the path the request came in */
-	message->set_source(message, me->clone(me));
-	message->set_destination(message, other->clone(other));
-	message->set_message_id(message, this->responding.mid);
-	message->set_request(message, FALSE);
-
-	enumerator = this->passive_tasks->create_enumerator(this->passive_tasks);
-	while (enumerator->enumerate(enumerator, (void*)&task))
-	{
-		switch (task->build(task, message))
-		{
-			case SUCCESS:
-				/* task completed, remove it */
-				this->passive_tasks->remove_at(this->passive_tasks, enumerator);
-				if (!handle_collisions(this, task))
-				{
-					task->destroy(task);
-				}
-				break;
-			case NEED_MORE:
-				/* processed, but task needs another exchange */
-				if (handle_collisions(this, task))
-				{
-					this->passive_tasks->remove_at(this->passive_tasks,
-												   enumerator);
-				}
-				break;
-			case DESTROY_ME:
-			case FAILED:
-			default:
-				/* destroy IKE_SA, but SEND response first */
-				delete = TRUE;
-				break;
-		}
-		if (delete)
-		{
-			break;
-		}
-	}
-	enumerator->destroy(enumerator);
-
-	/* remove resonder SPI if IKE_SA_INIT failed */
-	if (delete && request->get_exchange_type(request) == IKE_SA_INIT)
-	{
-		ike_sa_id_t *id = this->ike_sa->get_id(this->ike_sa);
-		id->set_responder_spi(id, 0);
-	}
-
-	/* message complete, send it */
-	DESTROY_IF(this->responding.packet);
-	this->responding.packet = NULL;
-	status = this->ike_sa->generate_message(this->ike_sa, message,
-											&this->responding.packet);
-	message->destroy(message);
-	if (status != SUCCESS)
-	{
-		charon->bus->ike_updown(charon->bus, this->ike_sa, FALSE);
-		return DESTROY_ME;
-	}
-
-	charon->sender->send(charon->sender,
-						 this->responding.packet->clone(this->responding.packet));
-	if (delete)
-	{
-		charon->bus->ike_updown(charon->bus, this->ike_sa, FALSE);
-		return DESTROY_ME;
-	}
-	return SUCCESS;
-}
-
-/**
- * handle an incoming request message
- */
-static status_t process_request(private_task_manager_t *this,
-								message_t *message)
-{
-	enumerator_t *enumerator;
-	task_t *task = NULL;
-	payload_t *payload;
-	notify_payload_t *notify;
-	delete_payload_t *delete;
-
-	if (this->passive_tasks->get_count(this->passive_tasks) == 0)
-	{	/* create tasks depending on request type, if not already some queued */
-		switch (message->get_exchange_type(message))
-		{
-			case IKE_SA_INIT:
-			{
-				task = (task_t*)ike_vendor_create(this->ike_sa, FALSE);
-				this->passive_tasks->insert_last(this->passive_tasks, task);
-				task = (task_t*)ike_init_create(this->ike_sa, FALSE, NULL);
-				this->passive_tasks->insert_last(this->passive_tasks, task);
-				task = (task_t*)ike_natd_create(this->ike_sa, FALSE);
-				this->passive_tasks->insert_last(this->passive_tasks, task);
-				task = (task_t*)ike_cert_pre_create(this->ike_sa, FALSE);
-				this->passive_tasks->insert_last(this->passive_tasks, task);
-#ifdef ME
-				task = (task_t*)ike_me_create(this->ike_sa, FALSE);
-				this->passive_tasks->insert_last(this->passive_tasks, task);
-#endif /* ME */
-				task = (task_t*)ike_auth_create(this->ike_sa, FALSE);
-				this->passive_tasks->insert_last(this->passive_tasks, task);
-				task = (task_t*)ike_cert_post_create(this->ike_sa, FALSE);
-				this->passive_tasks->insert_last(this->passive_tasks, task);
-				task = (task_t*)ike_config_create(this->ike_sa, FALSE);
-				this->passive_tasks->insert_last(this->passive_tasks, task);
-				task = (task_t*)child_create_create(this->ike_sa, NULL, FALSE,
-													NULL, NULL);
-				this->passive_tasks->insert_last(this->passive_tasks, task);
-				task = (task_t*)ike_auth_lifetime_create(this->ike_sa, FALSE);
-				this->passive_tasks->insert_last(this->passive_tasks, task);
-				task = (task_t*)ike_mobike_create(this->ike_sa, FALSE);
-				this->passive_tasks->insert_last(this->passive_tasks, task);
-				break;
-			}
-			case CREATE_CHILD_SA:
-			{	/* FIXME: we should prevent this on mediation connections */
-				bool notify_found = FALSE, ts_found = FALSE;
-				enumerator = message->create_payload_enumerator(message);
-				while (enumerator->enumerate(enumerator, &payload))
-				{
-					switch (payload->get_type(payload))
-					{
-						case NOTIFY:
-						{	/* if we find a rekey notify, its CHILD_SA rekeying */
-							notify = (notify_payload_t*)payload;
-							if (notify->get_notify_type(notify) == REKEY_SA &&
-								(notify->get_protocol_id(notify) == PROTO_AH ||
-								 notify->get_protocol_id(notify) == PROTO_ESP))
-							{
-								notify_found = TRUE;
-							}
-							break;
-						}
-						case TRAFFIC_SELECTOR_INITIATOR:
-						case TRAFFIC_SELECTOR_RESPONDER:
-						{	/* if we don't find a TS, its IKE rekeying */
-							ts_found = TRUE;
-							break;
-						}
-						default:
-							break;
-					}
-				}
-				enumerator->destroy(enumerator);
-
-				if (ts_found)
-				{
-					if (notify_found)
-					{
-						task = (task_t*)child_rekey_create(this->ike_sa,
-														   PROTO_NONE, 0);
-					}
-					else
-					{
-						task = (task_t*)child_create_create(this->ike_sa, NULL,
-															FALSE, NULL, NULL);
-					}
-				}
-				else
-				{
-					task = (task_t*)ike_rekey_create(this->ike_sa, FALSE);
-				}
-				this->passive_tasks->insert_last(this->passive_tasks, task);
-				break;
-			}
-			case INFORMATIONAL:
-			{
-				enumerator = message->create_payload_enumerator(message);
-				while (enumerator->enumerate(enumerator, &payload))
-				{
-					switch (payload->get_type(payload))
-					{
-						case NOTIFY:
-						{
-							notify = (notify_payload_t*)payload;
-							switch (notify->get_notify_type(notify))
-							{
-								case ADDITIONAL_IP4_ADDRESS:
-								case ADDITIONAL_IP6_ADDRESS:
-								case NO_ADDITIONAL_ADDRESSES:
-								case UPDATE_SA_ADDRESSES:
-								case NO_NATS_ALLOWED:
-								case UNACCEPTABLE_ADDRESSES:
-								case UNEXPECTED_NAT_DETECTED:
-								case COOKIE2:
-								case NAT_DETECTION_SOURCE_IP:
-								case NAT_DETECTION_DESTINATION_IP:
-									task = (task_t*)ike_mobike_create(
-															this->ike_sa, FALSE);
-									break;
-								case AUTH_LIFETIME:
-									task = (task_t*)ike_auth_lifetime_create(
-															this->ike_sa, FALSE);
-									break;
-								default:
-									break;
-							}
-							break;
-						}
-						case DELETE:
-						{
-							delete = (delete_payload_t*)payload;
-							if (delete->get_protocol_id(delete) == PROTO_IKE)
-							{
-								task = (task_t*)ike_delete_create(this->ike_sa,
-																FALSE);
-							}
-							else
-							{
-								task = (task_t*)child_delete_create(this->ike_sa,
-																PROTO_NONE, 0);
-							}
-							break;
-						}
-						default:
-							break;
-					}
-					if (task)
-					{
-						break;
-					}
-				}
-				enumerator->destroy(enumerator);
-
-				if (task == NULL)
-				{
-					task = (task_t*)ike_dpd_create(FALSE);
-				}
-				this->passive_tasks->insert_last(this->passive_tasks, task);
-				break;
-			}
-#ifdef ME
-			case ME_CONNECT:
-			{
-				task = (task_t*)ike_me_create(this->ike_sa, FALSE);
-				this->passive_tasks->insert_last(this->passive_tasks, task);
-			}
-#endif /* ME */
-			default:
-				break;
-		}
-	}
-
-	/* let the tasks process the message */
-	enumerator = this->passive_tasks->create_enumerator(this->passive_tasks);
-	while (enumerator->enumerate(enumerator, (void*)&task))
-	{
-		switch (task->process(task, message))
-		{
-			case SUCCESS:
-				/* task completed, remove it */
-				this->passive_tasks->remove_at(this->passive_tasks, enumerator);
-				task->destroy(task);
-				break;
-			case NEED_MORE:
-				/* processed, but task needs at least another call to build() */
-				break;
-			case FAILED:
-			default:
-				charon->bus->ike_updown(charon->bus, this->ike_sa, FALSE);
-				/* FALL */
-			case DESTROY_ME:
-				/* critical failure, destroy IKE_SA */
-				this->passive_tasks->remove_at(this->passive_tasks, enumerator);
-				enumerator->destroy(enumerator);
-				task->destroy(task);
-				return DESTROY_ME;
-		}
-	}
-	enumerator->destroy(enumerator);
-
-	return build_response(this, message);
-}
-
-METHOD(task_manager_t, process_message, status_t,
-	private_task_manager_t *this, message_t *msg)
-{
-	host_t *me, *other;
-	u_int32_t mid;
-
-	mid = msg->get_message_id(msg);
-	me = msg->get_destination(msg);
-	other = msg->get_source(msg);
-
-	if (msg->get_request(msg))
-	{
-		if (mid == this->responding.mid)
-		{
-			if (this->ike_sa->get_state(this->ike_sa) == IKE_CREATED ||
-				this->ike_sa->get_state(this->ike_sa) == IKE_CONNECTING ||
-				msg->get_exchange_type(msg) != IKE_SA_INIT)
-			{	/* only do host updates based on verified messages */
-				if (!this->ike_sa->supports_extension(this->ike_sa, EXT_MOBIKE))
-				{	/* with MOBIKE, we do no implicit updates */
-					this->ike_sa->update_hosts(this->ike_sa, me, other, mid == 1);
-				}
-			}
-			charon->bus->message(charon->bus, msg, TRUE);
-			if (msg->get_exchange_type(msg) == EXCHANGE_TYPE_UNDEFINED)
-			{	/* ignore messages altered to EXCHANGE_TYPE_UNDEFINED */
-				return SUCCESS;
-			}
-			if (process_request(this, msg) != SUCCESS)
-			{
-				flush(this);
-				return DESTROY_ME;
-			}
-			this->responding.mid++;
-		}
-		else if ((mid == this->responding.mid - 1) && this->responding.packet)
-		{
-			packet_t *clone;
-			host_t *host;
-
-			DBG1(DBG_IKE, "received retransmit of request with ID %d, "
-				 "retransmitting response", mid);
-			clone = this->responding.packet->clone(this->responding.packet);
-			host = msg->get_destination(msg);
-			clone->set_source(clone, host->clone(host));
-			host = msg->get_source(msg);
-			clone->set_destination(clone, host->clone(host));
-			charon->sender->send(charon->sender, clone);
-		}
-		else
-		{
-			DBG1(DBG_IKE, "received message ID %d, expected %d. Ignored",
-				 mid, this->responding.mid);
-		}
-	}
-	else
-	{
-		if (mid == this->initiating.mid)
-		{
-			if (this->ike_sa->get_state(this->ike_sa) == IKE_CREATED ||
-				this->ike_sa->get_state(this->ike_sa) == IKE_CONNECTING ||
-				msg->get_exchange_type(msg) != IKE_SA_INIT)
-			{	/* only do host updates based on verified messages */
-				if (!this->ike_sa->supports_extension(this->ike_sa, EXT_MOBIKE))
-				{	/* with MOBIKE, we do no implicit updates */
-					this->ike_sa->update_hosts(this->ike_sa, me, other, FALSE);
-				}
-			}
-			charon->bus->message(charon->bus, msg, TRUE);
-			if (msg->get_exchange_type(msg) == EXCHANGE_TYPE_UNDEFINED)
-			{	/* ignore messages altered to EXCHANGE_TYPE_UNDEFINED */
-				return SUCCESS;
-			}
-			if (process_response(this, msg) != SUCCESS)
-			{
-				flush(this);
-				return DESTROY_ME;
-			}
-		}
-		else
-		{
-			DBG1(DBG_IKE, "received message ID %d, expected %d. Ignored",
-				 mid, this->initiating.mid);
-			return SUCCESS;
-		}
-	}
-	return SUCCESS;
-}
-
-METHOD(task_manager_t, queue_task, void,
-	private_task_manager_t *this, task_t *task)
-{
-	if (task->get_type(task) == IKE_MOBIKE)
-	{	/*  there is no need to queue more than one mobike task */
-		enumerator_t *enumerator;
-		task_t *current;
-
-		enumerator = this->queued_tasks->create_enumerator(this->queued_tasks);
-		while (enumerator->enumerate(enumerator, (void**)&current))
-		{
-			if (current->get_type(current) == IKE_MOBIKE)
-			{
-				enumerator->destroy(enumerator);
-				task->destroy(task);
-				return;
-			}
-		}
-		enumerator->destroy(enumerator);
-	}
-	DBG2(DBG_IKE, "queueing %N task", task_type_names, task->get_type(task));
-	this->queued_tasks->insert_last(this->queued_tasks, task);
-}
-
-METHOD(task_manager_t, adopt_tasks, void,
-	private_task_manager_t *this, task_manager_t *other_public)
-{
-	private_task_manager_t *other = (private_task_manager_t*)other_public;
-	task_t *task;
-
-	/* move queued tasks from other to this */
-	while (other->queued_tasks->remove_last(other->queued_tasks,
-												(void**)&task) == SUCCESS)
-	{
-		DBG2(DBG_IKE, "migrating %N task", task_type_names, task->get_type(task));
-		task->migrate(task, this->ike_sa);
-		this->queued_tasks->insert_first(this->queued_tasks, task);
-	}
-}
-
-METHOD(task_manager_t, busy, bool,
-	private_task_manager_t *this)
-{
-	return (this->active_tasks->get_count(this->active_tasks) > 0);
-}
-
-METHOD(task_manager_t, incr_mid, void,
-	private_task_manager_t *this, bool initiate)
-{
-	if (initiate)
-	{
-		this->initiating.mid++;
-	}
-	else
-	{
-		this->responding.mid++;
-	}
-}
-
-METHOD(task_manager_t, reset, void,
-	private_task_manager_t *this, u_int32_t initiate, u_int32_t respond)
-{
-	enumerator_t *enumerator;
-	task_t *task;
-
-	/* reset message counters and retransmit packets */
-	DESTROY_IF(this->responding.packet);
-	DESTROY_IF(this->initiating.packet);
-	this->responding.packet = NULL;
-	this->initiating.packet = NULL;
-	if (initiate != UINT_MAX)
-	{
-		this->initiating.mid = initiate;
-	}
-	if (respond != UINT_MAX)
-	{
-		this->responding.mid = respond;
-	}
-	this->initiating.type = EXCHANGE_TYPE_UNDEFINED;
-
-	/* reset queued tasks */
-	enumerator = this->queued_tasks->create_enumerator(this->queued_tasks);
-	while (enumerator->enumerate(enumerator, &task))
-	{
-		task->migrate(task, this->ike_sa);
-	}
-	enumerator->destroy(enumerator);
-
-	/* reset active tasks */
-	while (this->active_tasks->remove_last(this->active_tasks,
-										   (void**)&task) == SUCCESS)
-	{
-		task->migrate(task, this->ike_sa);
-		this->queued_tasks->insert_first(this->queued_tasks, task);
-	}
-
-	this->reset = TRUE;
-}
-
-METHOD(task_manager_t, create_task_enumerator, enumerator_t*,
-	private_task_manager_t *this, task_queue_t queue)
-{
-	switch (queue)
-	{
-		case TASK_QUEUE_ACTIVE:
-			return this->active_tasks->create_enumerator(this->active_tasks);
-		case TASK_QUEUE_PASSIVE:
-			return this->passive_tasks->create_enumerator(this->passive_tasks);
-		case TASK_QUEUE_QUEUED:
-			return this->queued_tasks->create_enumerator(this->queued_tasks);
-=======
 		case IKEV2:
 #ifdef USE_IKEV2
 			return &task_manager_v2_create(ike_sa)->task_manager;
 #endif
 			break;
->>>>>>> d112a7e1
 		default:
 			break;
 	}
